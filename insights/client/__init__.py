--- conflicted
+++ resolved
@@ -349,46 +349,24 @@
         # tar_file
         # OR a mount point (FS that is already mounted somewhere)
         scanning_host = True
-<<<<<<< HEAD
-        if (kwargs.get('image_id') or kwargs.get('tar_file') or kwargs.get('mount_point')):
-=======
-        if (kwargs.get('image_id') or
-                kwargs.get('tar_file') or
-                kwargs.get('mountpoint')):
->>>>>>> c7546930
+        if (kwargs.get('image_id') or kwargs.get('tar_file') or kwargs.get('mountpoint')):
             scanning_host = False
 
         # setup other scanning cases
         # scanning images/containers running in docker
-<<<<<<< HEAD
-        if kwargs.get('image_id', False):
+        if kwargs.get('image_id'):
             config['container_mode'] = True
-            config['only'] = kwargs.get('image_id', False)
-
-        # compressed filesystems (tar files)
-        if kwargs.get('tar_file', False):
-            config['container_mode'] = True
-            config['analyze_compressed_file'] = kwargs.get('tar_file', False)
-
-        # FSs already mounted somewhere
-        if kwargs.get('mountpoint', False):
-            config['container_mode'] = True
-            config['mountpoint'] = kwargs.get('mountpoint', False)
-=======
-        if kwargs.get('image_id'):
-            InsightsClient.options.container_mode = True
-            InsightsClient.options.only = kwargs.get('image_id')
+            config['only'] = kwargs.get('image_id')
 
         # compressed filesystems (tar files)
         if kwargs.get('tar_file'):
-            InsightsClient.options.container_mode = True
-            InsightsClient.options.analyze_compressed_file = kwargs.get('tar_file')
+            config['container_mode'] = True
+            config['analyze_compressed_file'] = kwargs.get('tar_file')
 
         # FSs already mounted somewhere
         if kwargs.get('mountpoint'):
-            InsightsClient.options.container_mode = True
-            InsightsClient.options.mountpoint = kwargs.get('mountpoint')
->>>>>>> c7546930
+            config['container_mode'] = True
+            config['mountpoint'] = kwargs.get('mountpoint')
 
         # If check_timestamp is not flagged, then skip this check AND
         # we are also scanning a host
