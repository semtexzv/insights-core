"""
Collect all the interesting data for analysis
"""
from __future__ import absolute_import
import os
import json
import logging
from itertools import chain
from tempfile import NamedTemporaryFile
from insights import collect

from ..contrib.soscleaner import SOSCleaner
from .utilities import get_version_info, get_tags
from .constants import InsightsConstants as constants

APP_NAME = constants.app_name
logger = logging.getLogger(__name__)
# python 2.7
SOSCLEANER_LOGGER = logging.getLogger('soscleaner')
SOSCLEANER_LOGGER.setLevel(logging.ERROR)
# python 2.6
SOSCLEANER_LOGGER = logging.getLogger('insights-client.soscleaner')
SOSCLEANER_LOGGER.setLevel(logging.ERROR)


class DataCollector(object):
    '''
    Run commands and collect files
    '''

    def __init__(self, config, archive_=None, mountpoint=None):
        self.config = config
        self.archive = archive_ if archive_ else InsightsArchive(config)
        self.mountpoint = '/'
        if mountpoint:
            self.mountpoint = mountpoint
        self.hostname_path = None

    def _write_branch_info(self, branch_info):
        logger.debug("Writing branch information to archive...")
        self.archive.add_metadata_to_archive(
            json.dumps(branch_info), '/branch_info')

    def _write_display_name(self):
        if self.config.display_name:
            logger.debug("Writing display_name to archive...")
            self.archive.add_metadata_to_archive(
                self.config.display_name, '/display_name')

    def _write_version_info(self):
        logger.debug("Writing version information to archive...")
        version_info = get_version_info()
        self.archive.add_metadata_to_archive(
            json.dumps(version_info), '/version_info')

    def _write_tags(self):
        logger.debug("Writing tags to archive...")
        tags = get_tags()
        if tags is not None:
            def f(k, v):
                if type(v) is list:
                    col = []
                    for val in v:
                        col.append(f(k, val))
                    return list(chain.from_iterable(col))
                elif type(v) is dict:
                    col = []
                    for key, val in v.items():
                        col.append(f(k + ":" + key, val))
                    return list(chain.from_iterable(col))
                else:
                    return [{"key": k, "value": v, "namespace": constants.app_name}]
            t = []
            for k, v in tags.items():
                iv = f(k, v)
                t.append(iv)
            t = list(chain.from_iterable(t))
            self.archive.add_metadata_to_archive(json.dumps(t), '/tags.json')

<<<<<<< HEAD
    def _write_blacklist_report(self, blacklist_report):
        logger.debug("Writing blacklist report to archive...")
        self.archive.add_metadata_to_archive(
            json.dumps(blacklist_report), '/blacklist_report')

    def _run_pre_command(self, pre_cmd):
        '''
        Run a pre command to get external args for a command
        '''
        logger.debug('Executing pre-command: %s', pre_cmd)
        try:
            pre_proc = Popen(pre_cmd, stdout=PIPE, stderr=STDOUT, shell=True)
        except OSError as err:
            if err.errno == errno.ENOENT:
                logger.debug('Command %s not found', pre_cmd)
            return
        stdout, stderr = pre_proc.communicate()
        the_return_code = pre_proc.poll()
        logger.debug("Pre-command results:")
        logger.debug("STDOUT: %s", stdout)
        logger.debug("STDERR: %s", stderr)
        logger.debug("Return Code: %s", the_return_code)
        if the_return_code != 0:
            return []
        if six.PY3:
            stdout = stdout.decode('utf-8')
        return stdout.splitlines()

    def _parse_file_spec(self, spec):
        '''
        Separate wildcard specs into more specs
        '''
        # separate wildcard specs into more specs
        if '*' in spec['file']:
            expanded_paths = _expand_paths(spec['file'])
            if not expanded_paths:
                return []
            expanded_specs = []
            for p in expanded_paths:
                _spec = copy.copy(spec)
                _spec['file'] = p
                expanded_specs.append(_spec)
            return expanded_specs

        else:
            return [spec]

    def _parse_glob_spec(self, spec):
        '''
        Grab globs of things
        '''
        some_globs = glob.glob(spec['glob'])
        if not some_globs:
            return []
        el_globs = []
        for g in some_globs:
            _spec = copy.copy(spec)
            _spec['file'] = g
            el_globs.append(_spec)
        return el_globs

    def _blacklist_check(self, cmd):
        def _get_nested_parts(cmd):
            parts = shlex.split(cmd.replace(';', ' '))
            all_parts = parts[:]
            for p in parts:
                if len(shlex.split(p)) > 1:
                    all_parts += _get_nested_parts(p)
            return all_parts

        cmd_parts = _get_nested_parts(cmd)
        return len(set.intersection(set(cmd_parts),
                   constants.command_blacklist)) > 0

    def _parse_command_spec(self, spec, precmds):
        '''
        Run pre_commands
        '''
        if 'pre_command' in spec:
            precmd_alias = spec['pre_command']
            try:
                precmd = precmds[precmd_alias]

                if self._blacklist_check(precmd):
                    raise RuntimeError("Command Blacklist: " + precmd)

                args = self._run_pre_command(precmd)
                logger.debug('Pre-command results: %s', args)

                expanded_specs = []
                for arg in args:
                    _spec = copy.copy(spec)
                    _spec['command'] = _spec['command'] + ' ' + arg
                    expanded_specs.append(_spec)
                return expanded_specs
            except LookupError:
                logger.debug('Pre-command %s not found. Skipping %s...',
                             precmd_alias, spec['command'])
                return []
        else:
            return [spec]

    def run_collection(self, conf, rm_conf, branch_info, blacklist_report):
=======
    def run_collection(self, rm_conf, branch_info):
>>>>>>> a8f30e3a
        '''
        Run specs and collect all the data

        Returns:
            A filepath for the collected archive.
        '''
        if rm_conf is None:
            rm_conf = {}

        logger.debug('Beginning to run collection...')
        exclude = None
        if rm_conf:
            try:
                exclude = rm_conf['patterns']
                # handle the None or empty case of the sub-object
                if 'regex' in exclude and not exclude['regex']:
                    raise LookupError
                logger.warn("WARNING: Skipping patterns defined in blacklist configuration")
            except LookupError:
                logger.debug('Patterns section of remove.conf is empty.')

        # add tokens to limit regex handling
        #   core parses blacklist for files and commands as regex
        if 'files' in rm_conf:
            for idx, f in enumerate(rm_conf['files']):
                rm_conf['files'][idx] = '^' + f + '$'

        if 'commands' in rm_conf:
            for idx, c in enumerate(rm_conf['commands']):
                rm_conf['commands'][idx] = '^' + c + '$'

        logger.debug('Beginning to run collection...')
        collected_data_path = collect.collect(tmp_path=self.archive.tmp_dir, rm_conf=rm_conf)

        # update the archive object with the reported data location from Insights Core
        self.archive.update(collected_data_path)
        logger.debug('Collection finished.')

        # collect metadata
        logger.debug('Collecting metadata...')
        self._write_branch_info(branch_info)
        self._write_display_name()
        self._write_version_info()
        self._write_tags()
        self._write_blacklist_report(blacklist_report)
        logger.debug('Metadata collection finished.')

        if self.config.obfuscate:
            cleaner = SOSCleaner(quiet=True)
            clean_opts = CleanOptions(
                self.config, self.archive.tmp_dir, rm_conf)
            fresh = cleaner.clean_report(clean_opts, self.archive.archive_dir)
            if clean_opts.keyword_file is not None:
                os.remove(clean_opts.keyword_file.name)
                logger.warn("WARNING: Skipping keywords found in remove.conf")
            if self.config.output_dir:
                # return the entire soscleaner dir
                #   see additions to soscleaner.SOSCleaner.clean_report
                #   for details
                return cleaner.dir_path
            else:
                # return the generated soscleaner archive
                self.archive.tar_file = cleaner.archive_path
                return cleaner.archive_path

        if self.config.output_dir:
            return self.archive.archive_dir
        else:
            return self.archive.create_tar_file()


class CleanOptions(object):
    """
    Options for soscleaner
    """
    def __init__(self, config, tmp_dir, rm_conf):
        self.report_dir = tmp_dir
        self.domains = []
        self.files = []
        self.quiet = True
        self.keyword_file = None
        self.keywords = None
        self.no_tar_file = config.output_dir

        if rm_conf:
            try:
                keywords = rm_conf['keywords']
                self.keyword_file = NamedTemporaryFile(delete=False)
                self.keyword_file.write("\n".join(keywords).encode('utf-8'))
                self.keyword_file.flush()
                self.keyword_file.close()
                self.keywords = [self.keyword_file.name]
                logger.debug("Attmpting keyword obfuscation")
            except LookupError:
                pass

        if config.obfuscate_hostname:
            # default to its original location
            self.hostname_path = 'data/insights_commands/hostname'
        else:
            self.hostname_path = None<|MERGE_RESOLUTION|>--- conflicted
+++ resolved
@@ -77,7 +77,6 @@
             t = list(chain.from_iterable(t))
             self.archive.add_metadata_to_archive(json.dumps(t), '/tags.json')
 
-<<<<<<< HEAD
     def _write_blacklist_report(self, blacklist_report):
         logger.debug("Writing blacklist report to archive...")
         self.archive.add_metadata_to_archive(
@@ -181,9 +180,6 @@
             return [spec]
 
     def run_collection(self, conf, rm_conf, branch_info, blacklist_report):
-=======
-    def run_collection(self, rm_conf, branch_info):
->>>>>>> a8f30e3a
         '''
         Run specs and collect all the data
 
