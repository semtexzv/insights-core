--- conflicted
+++ resolved
@@ -40,11 +40,8 @@
     insights_client._fetch(source_path, "", "", force=False)
 
     url = "{0}{1}".format(insights_client.connection.base_url, source_path)
-<<<<<<< HEAD
+    timeout = insights_client.config.http_timeout
     insights_client.connection.get.assert_called_once_with(url)
-=======
-    timeout = insights_client.config.http_timeout
-    insights_client.session.get.assert_called_once_with(url, timeout=timeout)
 
 
 @patch('insights.client.InsightsClient._fetch', Mock())
@@ -81,5 +78,4 @@
     write_to_disk.side_effect = IOError('test')
     assert insights_client.fetch(force=False)
     write_to_disk.assert_called_once_with(constants.egg_release_file, content='/testvalue')
-    assert _fetch.call_count == 2
->>>>>>> c39f9494
+    assert _fetch.call_count == 2